--- conflicted
+++ resolved
@@ -8,11 +8,9 @@
 
 import xarray as xr
 import gsw
-<<<<<<< HEAD
 import shapely.geometry as shpgeom
-=======
 import numpy as np
->>>>>>> 315a933b
+
 
 
 def import_cmems(variable, url, username, password, lon_min, lon_max, lat_min, lat_max, start_time, end_time):
